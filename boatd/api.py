--- conflicted
+++ resolved
@@ -6,12 +6,7 @@
 
 class BoatdRequestHandler(BaseHTTPRequestHandler):
     def __init__(self, *args, **kwargs):
-<<<<<<< HEAD
-        print(args, kwargs)
-        super(BoatdRequestHandler, self).__init__(*args, **kwargs)
-=======
         BaseHTTPRequestHandler.__init__(self, *args, **kwargs)
->>>>>>> 86a84d25
 
     def do_GET(self, *args, **kwargs):
         print('Requested', self.path)
